--- conflicted
+++ resolved
@@ -1,800 +1,3 @@
-<<<<<<< HEAD
-;---------------------------------------------------------------------
-;automaticreducer__define.PRO
-;
-;	Automatic detection and parsing of GPI files. 
-;
-;	This inherits the Parser GUI, and internally makes use of Parser GUI
-;	functionality for parsing the files, but does not display the parser GUI
-;	widgets in any form. 
-;
-; HISTORY:
-;
-; Jerome Maire - 15.01.2011
-; 2012-02-06 MDP: Various updated to path handling
-; 			Also updated to use WIDGET_TIMER events for monitoring the directory
-; 			so this works properly with the event loop
-; 2012-02-06 MDP: Pretty much complete rewrite.
-; 2013-03-28 JM: added manual shifts of the wavecal
-;---------------------------------------------------------------------
-
-;+-------------------------
-; automaticreducer::set_default_filespec
-;    Set default wildcard for files to watch for
-;-------------------------
-pro automaticreducer::set_default_filespec
-	if keyword_set(gpi_get_setting('at_gemini', default=0,/silent)) then begin
-		self.watch_filespec = 'S20'+gpi_datestr(/current)+'*.fits'
-	endif else begin
-		self.watch_filespec = '*.fits'
-	endelse
-end
-
-;+-----------------------------------------------------------------------
-; Do an initial check of the files that are already in that directory. 
-;
-; Determine the files that are there already
-; If there are new files:
-; 	Display the list sorted by file access time
-;
-; KEYWORDS:
-;    count	returns the # of files found
-;------------------------------------------------------------------------
-
-function automaticreducer::refresh_file_list, count=count, init=init, _extra=_extra
-
-
-    searchpattern = self.watch_directory + path_sep() + self.watch_filespec
-	current_files =FILE_SEARCH(searchpattern,/FOLD_CASE, count=count)
-	
-	if count gt 0 and keyword_set(self.ignore_indiv_reads) then begin
-		; Ignore any CDS/UTR individual reads, which are saved as
-		; basename_001.fits, basename_002.fits, etc. 
-		mask_real_files = ~strmatch(current_files, '*_[0-9][0-9][0-9].fits')
-		wreal = where(mask_real_files, count)
-		if count eq 0 then current_files='' else current_files = current_files[wreal]
-	endif
-
-
-	if keyword_set(self.sort_by_time) then begin
-		dateold=dblarr(n_elements(current_files))
-		for j=0L,long(n_elements(current_files)-1) do begin
-			Result = FILE_INFO(current_files[j] )
-			dateold[j]=Result.ctime
-		endfor
-		sorter = sort(dateold); sort by access time
-	endif else begin
-		sorter = sort(current_files) ; sort alphabetically
-	endelse
-	list3=current_files[sorter]
-
-
-
-	if keyword_set(init) then begin
-		if count gt 0 then $
-			self->Log, 'Found '+strc(count) +" files on "+self.reason_for_rescan+". Skipping those..." $
-		else $
-			self->Log, 'No FITS files found in that directory yet...' 
-		widget_control, self.listfile_id, SET_VALUE= list3 
-		widget_control, self.listfile_id, set_uvalue = list3  ; because oh my god IDL is stupid and doesn't provide any way to retrieve
-															  ; values from a  list widget!   Argh. See
-															  ; http://www.idlcoyote.com/widget_tips/listselection.html 
-		widget_control, self.listfile_id, set_list_top = 0>(n_elements(list3) -8) ; update the scroll position in the list
-		self.previous_file_list = ptr_new(current_files) ; update list for next invocation
-		count=0
-		return, ''
-
-	endif
-
-	new_files = cmset_op( current_files, 'AND' ,/NOT2, *self.previous_file_list, count=count)
-
-	if count gt 0 then begin
-		widget_control, self.listfile_id, SET_VALUE= list3 
-		widget_control, self.listfile_id, set_uvalue = list3  ; because oh my god IDL is stupid and doesn't provide any way to retrieve this later
-		widget_control, self.listfile_id, set_list_top = 0>(n_elements(list3) -8) ; update the scroll position in the list
-		*self.previous_file_list = current_files ; update list for next invocation
-		return, new_files
-	endif else begin
-		return, ''
-	endelse
-
-
-
-end
-
-;--------------------------------------------------------------------------------
-pro automaticreducer::start
-	self->Log, 'Starting watching directory '+self.watch_directory+" for "+self.watch_filespec
-	widget_control, self.top_base, timer=1  ; Start off the timer events for updating at 1 Hz
-end
-
-
-;--------------------------------------------------------------------------------
-
-pro automaticreducer::run
-	; This is what runs every 1 second to check the contents of that directory
-
-	if ~ptr_valid( self.previous_file_list) then begin
-		ignore_these = self->refresh_file_list(/init) 
-		return
-	endif
-
-	new_files = self->refresh_file_list(count=count)
-	
-	if count gt 0 then begin  ; new files found
-		message,/info, 'Found '+strc(count)+" new files to process!"
-		for i=0,n_elements(new_files)-1 do self->log, "New file: "+new_files[i]
-
-		self->handle_new_files, new_files
-	endif
-
-
-	; if running at the observatory, be ready to automatically advance the file
-	; specification when the date changes. 
-	if keyword_set(gpi_get_setting('at_gemini', default=0,/silent)) then if gpi_datestr(/current) ne self.current_datestr then begin
-		self->set_default_filespec
-		if widget_info(self.wildcard_id,/valid_id) then widget_control, self.wildcard_id, set_value=new_wildcard
-
-	endif 
-
-end
-
-;-------------------------------------------------------------------
-
-pro automaticreducer::handle_new_files, new_filenames ;, nowait=nowait
-	; Handle one or more new files that were either
-	;   1) detected by the run loop, or
-	;   2) manually selected and commanded to be reprocessed by the user.
-	
-	   
-	; process the file right away
-	for i=0L,n_elements(new_filenames)-1 do begin
-		if strc(new_filenames[i]) eq  '' then begin
-			message,/info, ' Received an empty string as a filename; ignoring it.'
-			continue
-		endif
-
-		header = headfits(new_filenames[i])
-		if strc(sxpar(header, 'INSTRUME')) ne 'GPI' then begin
-			message,/info, ' Not a GPI file so it will be ignored: '+new_filenames[i]
-			self->Log, "   Ignored since not a GPI file: "+new_filenames[i]
-			continue
-		endif
-
-		finfo = file_info(new_filenames[i])
-		; check the file size against the expected:
-		;     size of regular science files   size of engineering mode files      size of files w/out DQ extension 
-		if (finfo.size ne 21003840) and (finfo.size ne 21000960) and (finfo.size ne 16790400) then begin
-			message,/info, "File size is not an expected value: "+strc(finfo.size)+" bytes. Waiting 0.5 s for file write to complete?"
-			wait, 0.5
-		endif
-
-		if keyword_set(self.view_in_gpitv) then self->view_file, new_filenames[i]
-		self->reduce_one, new_filenames[i];,wait=~(keyword_set(nowait))
-	endfor
-
-
-end
-
-;-------------------------------------------------------------------
-
-pro automaticreducer::reduce_one, filenames, wait=wait
-	; Reduce one single file at a time
-
-    if strc(filenames[0]) eq '' then begin
-        message,/info, ' Received an empty string as a filename; ignoring it.'
-        return
-    endif
-
-    if keyword_set(wait) then  begin
-        message,/info, "Waiting 0.5 s to ensure FITS header gets updated first?"
-        wait, 0.5
-    endif
-
-	if self.user_template eq '' then begin
-		; Determine default template based on file type
-
-		info = gpi_load_fits(filenames[0], /nodata)
-		prism = strupcase(gpi_simplify_keyword_value(gpi_get_keyword( *info.pri_header, *info.ext_header, 'DISPERSR', count=dispct) ))
-		obsclass = strupcase( gpi_get_keyword( *info.pri_header, *info.ext_header, 'OBSCLASS', count=obsclassct) )
-		obstype =  strupcase( gpi_get_keyword( *info.pri_header, *info.ext_header, 'OBSTYPE',  count=obsclassct) ) ; for dark 
-		gcallamp = strupcase(gpi_simplify_keyword_value(gpi_get_keyword( *info.pri_header, *info.ext_header, 'GCALLAMP', count=gcallampct ,/silent)))
-        gcalfilt = strupcase(gpi_simplify_keyword_value(gpi_get_keyword( *info.pri_header, *info.ext_header, 'GCALFILT', count=gcalfiltct ,/silent)))
-
-		if (dispct eq 0) or (strc(prism) eq '') then begin
-			message,/info, 'Missing or blank DISPERSR keyword! '
-		    prism = 'PRISM' ; this used to be user selectable but the keywords are now robust,
-							    ; so there is no need to clutter up the GUI with
-								; this option any more. 
-		endif
-
-
-
-		if ((prism ne 'PRISM') and (prism ne 'WOLLASTON') and (prism ne 'OPEN')) then begin
-			message,/info, 'Unknown DISPERSR: '+prism+". Must be one of {PRISM, WOLLASTON, OPEN} or their Gemini-style equivalents."
-		    prism = 'PRISM' ; this used to be user selectable but see above note.
-			message,/info, 'Applying default setting instead: '+prism
-		endif
-
-
-		if obstype eq 'DARK' then begin
-		   print, "AUTOMATICREDUCER skipping file since it is a dark: "+filenames[0]
-		   return ; this is a dark frame. There is no need to make a datacube
-		endif else if gcalfilt eq 'ND4-5' then begin
-		   print, "AUTOMATICREDUCER skipping file since it is a persistence cleanup frame: "+filenames[0]
-		   return ; this is a "cleanup" frame for persistence decay. There is no need to make a datacube
-		endif
-
-		case prism of
-		'PRISM': begin
-			if obstype eq 'ARC' then begin
-				templatename='Quick Wavelength Solution'
-				should_apply_flexure_update=0
-			endif else begin
-				templatename='Quicklook Automatic Datacube Extraction'
-				should_apply_flexure_update=1
-			endelse
-		end
-		'WOLLASTON': begin
-			if gcalfilt eq 'ND4-5' then begin
-			   return ; this is a "cleanup" frame for persistence decay. There is no need to make a datacube
-			endif else begin
-                templatename='Quicklook Automatic Polarimetry Extraction'
-				should_apply_flexure_update=1
-            endelse
-		end
-		'OPEN': begin 
-			templatename='Quicklook Automatic Undispersed Extraction'
-			should_apply_flexure_update=1
-		end
-		endcase
-	endif else begin
-		ind=widget_info(self.template_id,/DROPLIST_SELECT)
-		self.user_template=((*self.templates).name)[ind]
-		templatename = self.user_template
-	endelse
-		
-
-	
-	self->Log, "Using template: "+templatename
-	templatefile= self->lookup_template_filename(templatename) ; gpi_get_directory('GPI_DRP_TEMPLATES_DIR')+path_sep()+templatename
-	if templatefile eq '' then return ; couldn't find requested template therefore do nothing.
-
-	drf = obj_new('DRF', templatefile, parent=self,/silent)
-	drf->set_datafiles, filenames
-	drf->set_outputdir,'AUTOMATIC' ;/autodir
-
-	if keyword_set(should_apply_flexure_update) then begin
-		wupdate =  drf->find_module_by_name('Update Spot Shifts for Flexure', count)
-		if count ne 1 then begin
-			message,/info, "Can't find 'Update Spot Shifts for Flexure' primitive; can't apply settings. Continuing anyway."
-		endif else begin
-
-			drf->set_module_args, wupdate, method=self.flexure_mode
-			if self.flexure_mode eq 'Manual' then begin
-				widget_control, self.shiftx_id, get_value=shiftx
-				widget_control, self.shifty_id, get_value=shifty
-				drf->set_module_args, wupdate, method=self.flexure_mode, manual_dx=shiftx,  manual_dy=shifty
-			endif
-		endelse
-	endif
-
-
-
-	; generate a nice descriptive filename
-	first_file_basename = (strsplit(file_basename(filenames[0]),'.',/extract))[0]
-
-	drf->save, 'auto_'+first_file_basename+'_'+drf->get_datestr()+'.waiting.xml',/autodir, comment='Created by the Autoreducer GUI'
-	drf->queue, comment='Created by the Autoreducer GUI'
-
-	obj_destroy, drf
-
-end
-
-
-;-------------------------------------------------------------------
-PRO automaticreducer_event, ev
-	; simple wrapper to call object routine
-    widget_control,ev.top,get_uvalue=storage
-   
-    if size(storage,/tname) eq 'STRUCT' then storage.self->event, ev else storage->event, ev
-end
-
-;-------------------------------------------------------------------
-pro automaticreducer::event, ev
-	; Event handler for automatic parser GUI
-
-
-	uname = widget_info(ev.id,/uname)
-
-
-	if uname eq 'top_menu' then begin
-		; for some reason these events don't have a named structure?? I hate IDL
-		; sometimes.
-		case ev.value of
-		'Change Directory...': self->change_directory
-		'Change Filename Wildcard...': self->change_wildcard
-		'Quit Autoreducer': self->confirm_close
-		'View new files in GPITV': begin
-			self.view_in_gpitv = ~ self.view_in_gpitv
-			self.menubar->set_check_state, 'View new files in GPITV', self.view_in_gpitv
-		end
-		'Sort Files by Creation Time': begin
-			self.sort_by_time = ~ self.sort_by_time
-			self.menubar->set_check_state, 'Sort Files by Creation Time', self.sort_by_time
-			self.reason_for_rescan =  "change of file sort order"
-			ptr_free, self.previous_file_list ; throw away previous file list, so it will generate a new one with the desire sort
-
-		end
-		'Ignore individual UTR/CDS readout files': begin
-			self.ignore_indiv_reads = ~ self.ignore_indiv_reads
-			self.menubar->set_check_state, 'Ignore individual UTR/CDS readout files', self.ignore_indiv_reads
-	
-		end
-		; Flexure compensation: 
-		'None': self->set_flexure_mode, 'None'
-		'Lookup': self->set_flexure_mode, 'Lookup'
-		'Manual': self->set_flexure_mode, 'Manual'
-                'BandShift': self->set_flexure_mode, 'BandShift'
-		'Autoreducer Help...': gpi_open_help, 'usage/autoreducer.html',/dev
-		'GPI DRP Help...': gpi_open_help, '',/dev
-		endcase
-		return
-
-	endif
-
-	case tag_names(ev, /structure_name) of
-		'WIDGET_TIMER' : begin
-			self->run
-			widget_control, ev.top, timer=1 ; check again at 1 Hz
-			return
-		end
-
-      'WIDGET_TRACKING': begin ; Mouse-over help text display:
-        if (ev.ENTER EQ 1) then begin 
-              case uname of 
-                  'changedir':textinfo='Click to select a different directory to watch for new files.'
-                  'changewildcard':textinfo='Click to enter a new filename specification to watch for new files.'
-				  'one': textinfo='Each new file will be reduced on its own right away.'
-				  'keep': textinfo='All new files will be reduced in a batch whenever you command.'
-                  'search':textinfo='Start the looping search of new FITS placed in the right-top panel directories. Restart the detection for changing search parameters.'
-                  'filelist':textinfo='List of most recent detected FITS files in the watched directory. '
-				  'view_in_gpitv': textinfo='Automatically display new files in GPITV.'
-				  'sort_by_time': textinfo='Sort file display list by creation time instead of alphabetically.'
-				  'ignore_raw_reads': textinfo='Ignore any extra files for the CDS/UTR reads, if present.'
-                  'one':textinfo='Parse and process new file in a one-by-one mode.'
-                  'new':textinfo='Change parser queue to process when new type detected.'
-                  'keep':textinfo='keep all detected files in parser queue.'
-                  'flush':textinfo='Delete all files in the parser queue.'
-				  'Start': textinfo='Press to start scanning that directory for new files'
-				  'Reprocess': textinfo='Select one or more existing files, then press this to re-reduce them.'
-				  'View_one': textinfo='Select one existing file, then press this to view in GPItv.'
-                  "QUIT":textinfo='Click to close this window.'
-              else:textinfo=' '
-              endcase
-              widget_control,self.information_id,set_value=textinfo
-          ;widget_control, event.ID, SET_VALUE='Press to Quit'   
-        endif else begin 
-              widget_control,self.information_id,set_value=''
-          ;widget_control, event.id, set_value='what does this button do?'   
-        endelse 
-        return
-    end
-      
-	'WIDGET_BUTTON':begin
-		case uname of 
-	    'changedir': self->change_directory
-	    'changewildcard': self->change_wildcard
-		'flush': self.parserobj=gpiparsergui(/cleanlist)
-		;'alwaysexec': self.alwaysexecute=widget_info(self.alwaysexecute_id,/button_set)
-		'changeshift': begin
-			directory = gpi_get_directory('calibrations_DIR') 
-			widget_control, self.shiftx_id, get_value=shiftx
-			widget_control, self.shifty_id, get_value=shifty
-			writefits, directory+path_sep()+"shifts.fits", [float(shiftx),float(shifty)]
-		end
-		'QUIT': self->confirm_close
-		'Start': self->start
-        'Reprocess': begin
-                   widget_control, self.listfile_id, get_uvalue=list_contents
-                   ind=widget_INFO(self.listfile_id,/LIST_SELECT)
-                   
-                   if ind[0] eq -1 then begin
-                                ;error handling to prevent crash if someone selects 'reprocess
-								;selection' prior to pressing start.
-                      message,/info, 'No files to reprocess. Press Start to load files in the directory being watched.'
-                      ind=0
-                   endif
-                   
-                   if list_contents[ind[0]] ne '' then begin
-                      
-                      self->Log,'User requested reprocessing of: '+strjoin(list_contents[ind], ", ")
-                      self->handle_new_files, list_contents[ind] ;, /nowait
-                   endif
-	
-		end
-		'View_one' : begin
-			widget_control, self.listfile_id, get_uvalue=list_contents
-
-			ind=widget_INFO(self.listfile_id,/LIST_SELECT)
-			ind = ind[0] ; only keep first
-
-			if ind eq -1 then begin
-					;error handling to prevent
-					;crash if someone selects 'View File' prior to pressing start.
-				  message,/info, 'No file selected. Press Start to load files in the directory being watched.'
-				  ind=0
-			endif
-
-			if list_contents[ind] ne '' then self->view_file, list_contents[ind], /log
-	
-		end
-		'default_recipe' : begin
-			widget_control, self.template_id, sensitive=0
-			self.user_template = ''
-		end
-		'select_recipe' : begin
-			widget_control, self.template_id, sensitive=1
-        	ind=widget_info(self.template_id,/DROPLIST_SELECT)
-			self.user_template=((*self.templates).name)[ind]
-		end
-		else: begin
-			message,/info, 'Unknown button event: '+uname
-		endelse
-		endcase
-
-	end 
-
-	'WIDGET_LIST':begin ; double click on file list to view file
-		if uname eq 'filelist' then begin
-            if ev.clicks eq 2 then begin
-              	ind=widget_INFO(self.listfile_id,/LIST_SELECT)
-                widget_control, self.listfile_id, get_uvalue=list_contents
-            
-				if list_contents[ind] ne '' then self->view_file, list_contents[ind], /log
-            endif
-		endif
-	end
-  	'WIDGET_KILL_REQUEST': self->confirm_close
-  	'WIDGET_DROPLIST': begin 
-		if uname eq 'select_template' then begin
-        	ind=widget_info(self.template_id,/DROPLIST_SELECT)
-			;print, self.templates[ind]
-			self.user_template= (*self.templates)[ind].name
-		endif
-	end
-	
-	'WIDGET_TEXT_CH':begin
-		; text entry events are expected for the WID_DX and WID_DY fields. We do
-		; nothing with them now and instead just read in the values of those
-		; fields in ::reduceone whenever creating a new DRF
-
-		if uname ne 'WID_DX' and uname ne 'WID_DY' then message,/info, 'Got an unexpected text entry event for widget with uname='+uname
-	
-	end
-	'WIDGET_MENU': begin
-		;stop
-		
-	end
-    else:   begin
-		print, "No handler defined for event of type "+tag_names(ev, /structure_name)+" in automaticreducer"
-		;stop
-	endelse
-endcase
-end
-;--------------------------------------
-; Display one file
-pro automaticreducer::view_file, filename, log=log
-	if keyword_set(log) then self->Log,'User requested to view: '+filename
-
-	if obj_valid(self.launcher_handle) then $
-		self.launcher_handle->launch, 'gpitv', filename=filename, session=1 ; arbitrary session number picked to be 1 more than this launcher
-
-end
-
-;--------------------------------------
-; Ask for new path then change directory
-pro automaticreducer::change_directory
-	dir = DIALOG_PICKFILE(PATH=self.watch_directory, Title='Choose directory to watch for new raw GPI files...',/must_exist , /directory)
-	if dir ne '' then begin
-		self->Log, 'Directory changed to '+dir
-		self.watch_directory=dir
-		if widget_info(self.watchdir_id,/valid_id) then widget_control, self.watchdir_id, set_value=dir
-		self.reason_for_rescan =  "change of directory"
-		ptr_free, self.previous_file_list ; we have lost info on our previous files so start over
-	endif
-
-end
-;--------------------------------------
-; Ask for new filename spec then change 
-pro automaticreducer::change_wildcard
-
-
-	new_wildcard = TextBox(Title='Provide New Filename Wildcard...', Group_Leader=self.top_base, $
-      Label='Filename Wildcard (can use * and ?): ', Cancel=cancelled, XSize=200, Value=self.watch_filespec)
-   	IF NOT cancelled THEN BEGIN
-		self.watch_filespec= new_wildcard
-		if widget_info(self.wildcard_id,/valid_id) then widget_control, self.wildcard_id, set_value=new_wildcard
-
-		; trash the list of previous files from the old wildcard, we need to
-		; regenerate a new list for the new wildcard to ignore all existing
-		; files.  
-		self.reason_for_rescan =  "change of filename wildcard"
-		ptr_free, self.previous_file_list ; we have lost info on our previous files so start over
-
-;		; the following will also trigger regenerating the file list from
-;		; scratch, ignoring any already-present files that match the new
-;		; wildcard rather than trying to reprocess them all instantly.
-;		list = [''] ; update list for next invocation
-;		*self.previous_file_list = list
-;		widget_control, self.listfile_id, SET_VALUE= list 
-;		widget_control, self.listfile_id, set_uvalue = list  ; because oh my god IDL is stupid and doesn't provide any way to retrieve
-;															  ; values from a  list widget!   Argh. See
-;															  ; http://www.idlcoyote.com/widget_tips/listselection.html 
-;		widget_control, self.listfile_id, set_list_top = 0>(n_elements(list) -8) ; update the scroll position in the list
-	
-   	ENDIF
-
-end
-
-;--------------------------------------
-; Set flexure mode, and toggle manual entry field visibility appropriately
-PRO automaticreducer::set_flexure_mode, modestr
-	self.flexure_mode = modestr
-
-	widget_control, self.flex_base_id, map=self.flexure_mode eq 'Manual'
-
-	modes = ['None','Manual','Lookup','BandShift']
-	for i=0,2 do self.menubar->set_check_state, modes[i], self.flexure_mode eq modes[i]
-	print, "Flexure handling mode is now "+self.flexure_mode
-end
-
-;--------------------------------------
-; kill the window and clear variables to conserve
-; memory when quitting.  
-PRO automaticreducer::cleanup
-
-		;self.continue_scanning=0
-	; Kill top-level base if it still exists
-	if (xregistered ('automaticreducer')) then widget_control, self.top_base, /destroy
-
-	;self->parsergui::cleanup ; will destroy all widgets
-	;reprocess_id = WIDGET_BUTTON(buttonbar,Value='Reprocess Selection',Uname='Reprocess', /tracking_events)
-
-	heap_gc
-
-	obj_destroy, self
-
-end
-
-
-;-------------------------------------------------
-function automaticreducer::init, groupleader, _extra=_extra
-	; Initialization code for automatic processing GUI
-
-	self.name='GPI Automatic Reducer'
-	self.xname='automaticreducer'
-	self.watch_directory=self->get_default_input_dir()
-    self.view_in_gpitv = 1
-    self.sort_by_time= gpi_get_setting('at_gemini', default=0,/silent)
-    self.ignore_indiv_reads = 1
-	self.current_datestr = gpi_datestr(/current)
-
-	; should we include any flexure compensation in the recipes? 
-	; By default turn this on ONLY if there is at least one flexure cal
-	; file present in the Calibrations DB
-	cdb= obj_new('gpicaldatabase')
-	caltable = cdb->get_data()
-	if ptr_valid(caltable) then begin
-		availtypes =  uniqvals( (*caltable).type)
-		wflexurefile = where(availtypes eq 'Flexure shift Cal File', flexurect)
-		if flexurect eq 0 then self.flexure_mode = 'None' else self.flexure_mode = 'Lookup'
-	endif else begin ; if there is no valid caldb at all
-		self.flexure_mode = 'None'
-	endelse
-
-	self->set_default_filespec
-
-	self.top_base = widget_base(title = self.name, $
-				   /column,  $
-				   resource_name='GPI_DRP', $
-				   MBAR=bar, $ 
-				   /tlb_size_events,  /tlb_kill_request_events)
-
-	tmp_struct = {cw_pdmenu_s, flags:0, name:''}
-	top_menu_desc = [ $
-                  {cw_pdmenu_s, 1, 'File'}, $ ; file menu;
-                  {cw_pdmenu_s, 0, 'Change Directory...'}, $
-                  {cw_pdmenu_s, 0, 'Change Filename Wildcard...'}, $
-                  {cw_pdmenu_s, 2, 'Quit Autoreducer'}, $
-                  {cw_pdmenu_s, 1, 'Options'}, $
-                  {cw_pdmenu_s, 8, 'View new files in GPITV'},$
-                  {cw_pdmenu_s, 8, 'Sort Files by Creation Time'},$
-                  {cw_pdmenu_s, 8, 'Ignore individual UTR/CDS readout files'}, $
-                  {cw_pdmenu_s, 3, 'Flexure Compensation'}, $
-                  {cw_pdmenu_s, 8, 'None'},$
-                  {cw_pdmenu_s, 8, 'Lookup'},$
-                  {cw_pdmenu_s, 8, 'BandShift'},$
-                  {cw_pdmenu_s, 10, 'Manual'},$
-                  {cw_pdmenu_s, 1, 'Help'}, $         ; help menu
-                  {cw_pdmenu_s, 0, 'Autoreducer Help...'}, $
-                  {cw_pdmenu_s, 2, 'GPI DRP Help...'} $
-                ]
-
-
-	self.menubar = obj_new('checkable_menu',  $
-	 				 bar, top_menu_desc, $
-                     ids = menu_ids, $
-                     /mbar, $
-                     /help, $
-                     /return_name, $
-                     uvalue = 'top_menu', $
-					 uname='top_menu')
-
-
-	if ~ keyword_set(gpi_get_setting('at_gemini', default=0,/silent)) then begin
-		base_dir = widget_base(self.top_base, /row)
-		void = WIDGET_LABEL(base_dir,Value='Directory being watched: ', xsize=140, /align_left)
-		self.watchdir_id =  WIDGET_LABEL(base_dir,Value=self.watch_directory, xsize=250, /align_left)
-		button_id = WIDGET_BUTTON(base_dir,Value='Change...',Uname='changedir',/align_right,/tracking_events)
-
-		base_dir = widget_base(self.top_base, /row)
-		void = WIDGET_LABEL(base_dir,Value='Filename wildcard spec: ', xsize=140, /align_left)
-		self.wildcard_id =  WIDGET_LABEL(base_dir,Value=self.watch_filespec, xsize=250,  /align_left)
-		button_id = WIDGET_BUTTON(base_dir,Value='Change...',Uname='changewildcard',/align_right,/tracking_events)
-	endif
-
-	   
-;	base_dir = widget_base(self.top_base, /row)
-;	void = WIDGET_LABEL(base_dir,Value='Reduce new files:')    
-;	parsebase = Widget_Base(base_dir, UNAME='parsebase' ,ROW=1 ,/EXCLUSIVE, frame=0)
-;	self.parseone_id =    Widget_Button(parsebase, UNAME='one'  $
-;		  ,/ALIGN_LEFT ,VALUE='Automatically as each file arrives', /tracking_events)
-;	;self.parsenew_id =    Widget_Button(parsebase, UNAME='new'  $
-;		  ;,/ALIGN_LEFT ,VALUE='Flush filenames when new filetype',uvalue='new' )
-;	self.parseall_id =    Widget_Button(parsebase, UNAME='keep'  $
-;		  ,/ALIGN_LEFT ,VALUE='When user requests', /tracking_events ,sensitive=0) 
-;	widget_control, self.parseone_id, /set_button 
-;
-	self->scan_templates
-
-
-	base_dir = widget_base(self.top_base, /row)
-	void = WIDGET_LABEL(base_dir,Value='Reduce using:')
-	parsebase = Widget_Base(base_dir, UNAME='kindbase' ,ROW=1 ,/EXCLUSIVE, frame=0)
-	self.b_default_rec_id =    Widget_Button(parsebase, UNAME='default_recipe'  $
-	        ,/ALIGN_LEFT ,VALUE='Default automatic recipes',/tracking_events)
-	self.b_specific_rec_id =    Widget_Button(parsebase, UNAME='select_recipe'  $
-	        ,/ALIGN_LEFT ,VALUE='Specific recipe',/tracking_events, sensitive=1)
-	widget_control, self.b_default_rec_id, /set_button 
-
-	base_dir = widget_base(self.top_base, /row)
-	self.template_id = WIDGET_DROPLIST(base_dir , title='Select template:', frame=0, Value=(*self.templates).name, $
-		uvalue='select_template', uname='select_template', resource_name='XmDroplistButton', sensitive=0)
-
-
-;	base_dir = widget_base(self.top_base, /row)
-;	void = WIDGET_LABEL(base_dir,Value='Default disperser if missing keyword:')
-;	parsebase = Widget_Base(base_dir, ROW=1 ,/EXCLUSIVE, frame=0)
-;	self.b_spectral_id =    Widget_Button(parsebase, UNAME='Spectral'  $
-;	        ,/ALIGN_LEFT ,VALUE='Spectral',/tracking_events)
-;	self.b_undispersed_id =    Widget_Button(parsebase, UNAME='Undispersed'  $
-;	        ,/ALIGN_LEFT ,VALUE='Undispersed',/tracking_events, sensitive=1)
-;	self.b_polarization_id =    Widget_Button(parsebase, UNAME='Polarization'  $
-;	        ,/ALIGN_LEFT ,VALUE='Polarization',/tracking_events, sensitive=1)
-;	
-;	widget_control, self.b_undispersed_id, /set_button 
-  
-    ;directory = gpi_get_directory('calibrations_DIR') 
-  
-	self.flex_base_id = widget_base(self.top_base, /row, map=0)
-
-	if !version.os eq 'darwin' or !version.os eq 'linux'then ysize=30 else ysize=24
-
-	tmp = widget_label(self.flex_base_id ,/ALIGN_LEFT , value="IFS Internal Flexure     ")
-
-	self.label_dx_id = Widget_Label(self.flex_base_id ,/ALIGN_LEFT ,VALUE='DX: ')
-	self.shiftx_id = Widget_Text(self.flex_base_id, UNAME='WID_DX'  $
-							  ,SCR_XSIZE=56 ,SCR_YSIZE=ysize  $
-							  ,SENSITIVE=1 ,XSIZE=20 ,YSIZE=1, value=shiftx, EDITABLE=1)
-	self.label_dy_id = Widget_Label(self.flex_base_id ,/ALIGN_LEFT ,VALUE=' DY: ')
-	self.shifty_id = Widget_Text(self.flex_base_id, UNAME='WID_DY'  $
-                                ,SCR_XSIZE=56 ,SCR_YSIZE=ysize  $
-                                ,SENSITIVE=1 ,XSIZE=20 ,YSIZE=1, value=shifty, EDITABLE=1)
-
-	widget_control, self.flex_base_id, map= (self.flexure_mode eq 'Manual')
-
-
-	self.menubar->set_check_state, 'View new files in GPITV', self.view_in_gpitv
-	self.menubar->set_check_state, 'Ignore individual UTR/CDS readout files', self.ignore_indiv_reads
-	self.menubar->set_check_state, 'Sort Files by Creation Time', self.sort_by_time
-	self->set_flexure_mode, self.flexure_mode ; null op but sets the checkboxes appropriately
-
-	;----	
-
-	void = WIDGET_LABEL(self.top_base,Value='Detected FITS files:')
-	self.listfile_id = WIDGET_LIST(self.top_base,YSIZE=10,  /tracking_events,uname='filelist',/multiple, uvalue='')
-	widget_control, self.listfile_id, SET_VALUE= ['','','     ** not scanning anything yet; press the Start button below to begin **']
-
-
-	lab = widget_label(self.top_base, value="History:")
-	self.widget_log=widget_text(self.top_base,/scroll, ysize=8, xsize=60, /ALIGN_LEFT, uname="text_status",/tracking_events)
-
-	buttonbar = widget_base(self.top_base, row=1)
-
-	self.start_id = WIDGET_BUTTON(buttonbar,Value='Start',Uname='Start', /tracking_events)
-	reprocess_id = WIDGET_BUTTON(buttonbar,Value='View File',Uname='View_one', /tracking_events)
-	reprocess_id = WIDGET_BUTTON(buttonbar,Value='Reprocess Selection',Uname='Reprocess', /tracking_events)
-
-	button3=widget_button(buttonbar,value="Close",uname="QUIT", /tracking_events)
-
-	self.information_id=widget_label(self.top_base,uvalue="textinfo",xsize=450,value='                                                                                ')
-
-	storage={ group:'', self: self} ; used to get handle to self in widget callbacks
-	widget_control,self.top_base ,set_uvalue=storage,/no_copy
-
-
-	; Realize the widgets and run XMANAGER to manage them.
-	; Register the widget with xmanager if it's not already registered
-	if (not(xregistered('automaticreducer', /noshow))) then begin
-		WIDGET_CONTROL, self.top_base, /REALIZE
-		XMANAGER, 'automaticreducer', self.top_base, /NO_BLOCK
-	endif
-
-	self.reason_for_rescan =  "startup of autoreducer"
-	if keyword_set(gpi_get_setting('at_gemini', default=0,/silent)) then begin
-		self->run
-		self->start
-	endif
-
-	
-	RETURN, 1
-
-END
-;-----------------------
-pro automaticreducer::set_launcher_handle, launcher
-	self.launcher_handle = launcher
-end
-
-
-;-----------------------
-pro automaticreducer__define
-
-
-
-stateF={  automaticreducer, $
-    parserobj:obj_new(),$
-	launcher_handle: obj_new(), $	; handle to the launcher, *if* we were invoked that way.
-    watch_directory:'',$			; initial root  directory for the tree
-	watch_filespec: '*.fits', $		; file windcard spec
-    user_template:'',$				; user-specified template to execute when fits file double clicked
-	flexure_mode: '', $				; how to handle flexure in recipes?
-    listfile_id:0L,$;wid id for list of fits file
-	b_default_rec_id :0L,$			; widget ID for default recipe button
-	b_specific_rec_id :0L,$			; widget ID for specific chosen recipe button
-	template_id:0L,$				; widget ID for template select dropdown
-	flex_base_id:0L,$				; widget ID for flexure widgets base
-	label_dx_id:0L,$				; widget ID for flexure delta X label
-	label_dy_id:0L,$				; widget ID for flexure delta Y label
-	shiftx_id:0L,$					; widget ID for flexure delta X
-	shifty_id:0L,$					; widget ID for flexure delta Y
-	watchdir_id: 0L, $				; widget ID for directory label display
-	wildcard_id: 0L, $				; widget ID for file wildcard spec display
-	start_id: 0L, $					; widget ID for start parsing button
-    information_id:0L,$				; widget ID for info status bar
-	current_datestr: '', $			; previous date, used for checking when/if to update if at_gemini
-    maxnewfile:0L,$
-    isnewdirroot:0,$ ;flag for  root dir
-    button_id:0L,$ 
-	previous_file_list: ptr_new(), $ ; List of files that have previously been encountered
-	view_in_gpitv: 0L, $		; Setting: View in GPITv? 
-	ignore_indiv_reads: 0L, $	; Setting: Ignore individual reads?
-	sort_by_time: 0L, $	; Setting: Sort by time?
-	reason_for_rescan: '', $	; why are we rescanning the directory? (used in log messages)
-    INHERITS parsergui} ;wid for detect-new-files button
-
-end
-=======
 ;---------------------------------------------------------------------
 ;automaticreducer__define.PRO
 ;
@@ -1598,5 +801,4 @@
     reason_for_rescan: '', $	; why are we rescanning the directory? (used in log messages)
     INHERITS parsergui} ;wid for detect-new-files button
 
-end
->>>>>>> 83cdc66f
+end