--- conflicted
+++ resolved
@@ -1,425 +1,384 @@
-;+
-; NAME: gpi_Measure_Contrast
-; PIPELINE PRIMITIVE DESCRIPTION: Measure Contrast
-;
-;	Measure, display on screen, and optionally save the contrast. 
-;
-;   TODO - should we revise this to call the same contrast measurement backend
-;   as GPItv? 
-;
-;   By default, the sat spots information are saved to the FITS header keywords
-;   of the current file in memory, and will only be saved if you subsequently
-;   save that datacube (i.e. using 'save=1' on this primitive or a subsequent
-;   one). The 'update_prev_fits_header' option will, in addition, also let you
-;   write the same keyword information to the header of the most recently saved
-;   file. This is useful if you have just already saved the datacube, and you
-;   only now want to update this metadata. 
-;
-; INPUTS: Spectral mode datacube
-; OUTPUTS: 	Contrast datacube, plot of contrast curve
-;
-;
-; PIPELINE COMMENT: Measure the contrast. Save as PNG or FITS table.
-; PIPELINE ARGUMENT: Name="Save" Type="int" Range="[0,1]" Default="0" Desc="1: save output on disk, 0: don't save"
-; PIPELINE ARGUMENT: Name="Display" Type="int" Range="[-1,100]" Default="-1" Desc="-1 = No display; 0 = New (unused) window; else = Window number to display in."
-; PIPELINE ARGUMENT: Name="update_prev_fits_header" Type="int" Range="[0,1]" Default="0" Desc="Update FITS metadata in the most recently saved datacube?"
-; PIPELINE ARGUMENT: Name="SaveProfile" Type="string" Default="" Desc="Save radial profile to filename as FITS (blank for no save, dir name for default naming, AUTO for auto full path)"
-; PIPELINE ARGUMENT: Name="SavePNG" Type="string" Default="" Desc="Save plot to filename as PNG (blank for no save, dir name for default naming, AUTO for auto full path) "
-; PIPELINE ARGUMENT: Name="contrsigma" Type="float" Range="[0.,20.]" Default="5." Desc="Contrast sigma limit"
-; PIPELINE ARGUMENT: Name="slice" Type="int" Range="[-1,50]" Default="-1" Desc="Slice to plot. -1 for all"
-; PIPELINE ARGUMENT: Name="DarkHoleOnly" Type="int" Range="[0,1]" Default="1" Desc="0: Plot profile in dark hole only; 1: Plot outer profile as well."
-; PIPELINE ARGUMENT: Name="contr_yunit" Type="int" Range="[0,2]" Default="0" Desc="0: Standard deviation; 1: Median; 2: Mean."
-; PIPELINE ARGUMENT: Name="contr_xunit" Type="int" Range="[0,1]" Default="0" Desc="0: Arcsec; 1: lambda/D."
-; PIPELINE ARGUMENT: Name="yscale" Type="int" Range="[0,1]" Default="0" Desc="0: Auto y axis scaling; 1: Manual scaling."
-; PIPELINE ARGUMENT: Name="contr_yaxis_type" Type="int" Range="[0,1]" Default="1" Desc="0: Linear; 1: Log"
-; PIPELINE ARGUMENT: Name="contr_yaxis_min" Type="float" Range="[0.,1.]" Default="0.00000001" Desc="Y axis minimum"
-; PIPELINE ARGUMENT: Name="contr_yaxis_max" Type="float" Range="[0.,1.]" Default="1." Desc="Y axis maximum"
-; PIPELINE ORDER: 2.7
-; PIPELINE CATEGORY: SpectralScience,PolarimetricScience
-;
-; HISTORY:
-; 	initial version imported GPItv (with definition of contrast corrected) - JM
-;-
-;       Fixed issue where y-axis values will not be printed on axis if
-;       contrast curve spans less than an order of magnitude -EN
-function gpi_measure_contrast, DataSet, Modules, Backbone
-
-primitive_version= '$Id$' ; get version from subversion to store in header history
-@__start_primitive
-
-suffix='-contr'
-
-cube = *(dataset.currframe[0])
-band = gpi_simplify_keyword_value(backbone->get_keyword('IFSFILT', count=ct))
-;;error handle if extractcube not used before
-if ((size(cube))[0] ne 3) || (strlen(band) eq 0)  then $
-   return, error('FAILURE ('+functionName+'): Datacube or filter not defined. Use "Assemble Datacube" before this one.')   
-cwv = get_cwv(band,spectralchannels=(size(cube,/dim))[2])
-cwv = cwv.lambda
-
-;;error handle if sat spots haven't been found
-tmp = backbone->get_keyword("SATSMASK", ext_num=1, count=ct)
-if ct eq 0 then $
-   return, error('FAILURE ('+functionName+'): SATSMASK undefined.  Use "Measure satellite spot locations" before this one.')
-
-;;grab satspots 
-goodcode = hex2bin(tmp,(size(cube,/dim))[2])
-good = long(where(goodcode eq 1))
-cens = fltarr(2,4,(size(cube,/dim))[2])
-for s=0,n_elements(good) - 1 do begin 
-   for j = 0,3 do begin 
-      tmp = fltarr(2) + !values.f_nan 
-      reads,backbone->get_keyword('SATS'+strtrim(long(good[s]),2)+'_'+strtrim(j,2),ext_num=1),tmp,format='(F7," ",F7)' 
-      cens[*,j,good[s]] = tmp 
-   endfor 
-endfor
-
-;;error handle if sat spots haven't been found
-tmp = backbone->get_keyword("SATSWARN", ext_num=1, count=ct)
-if ct eq 0 then $
-   return, error('FAILURE ('+functionName+'): SATSWARN undefined.  Use "Measure satellite spot fluxes" before this one.')
-
-;;grab sat fluxes
-warns = hex2bin(tmp,(size(cube,/dim))[2])
-satflux = fltarr(4,(size(cube,/dim))[2])
-for s=0,n_elements(good) - 1 do begin
-   for j = 0,3 do begin 
-      satflux[j,good[s]] = backbone->get_keyword('SATF'+strtrim(long(good[s]),2)+'_'+strtrim(j,2),ext_num=1) 
-   endfor 
-endfor
-
-;;get grid fac
-apodizer = backbone->get_keyword('APODIZER', count=ct)
-if strcmp(apodizer,'UNKNOWN',/fold_case) then begin
-   val = backbone->get_keyword('OCCULTER', count=ct)
-   if ct ne 0 then begin
-      res = stregex(val,'FPM_([A-Za-z])',/extract,/subexpr)
-      if res[1] ne '' then apodizer = res[1]
-   endif
-endif 
-gridfac = gpi_get_gridfac(apodizer)
-if ~finite(gridfac) then return, error('FAILURE ('+functionName+'): Could not match apodizer.')
-
-;;get user inputs
-contrsigma = float(Modules[thisModuleIndex].contrsigma)
-slice = fix(Modules[thisModuleIndex].slice)
-doouter = 1 - fix(Modules[thisModuleIndex].DarkHoleOnly)
-wind = fix(Modules[thisModuleIndex].Display)
-radialsave = Modules[thisModuleIndex].SaveProfile
-pngsave = Modules[thisModuleIndex].SavePNG
-contr_yunit = fix(Modules[thisModuleIndex].contr_yunit)
-contr_xunit = fix(Modules[thisModuleIndex].contr_xunit)
-contr_yaxis_type = fix(Modules[thisModuleIndex].contr_yaxis_type)
-contr_yaxis_min=float(Modules[thisModuleIndex].contr_yaxis_min)
-contr_yaxis_max=float(Modules[thisModuleIndex].contr_yaxis_max)
-yscale = fix(Modules[thisModuleIndex].yscale)
-update_prev_fits_header = fix(Modules[thisModuleIndex].update_prev_fits_header)
-
-;;we're going to do the copsf for all the slices
-copsf = cube
-for j = 0, (size(cube,/dim))[2]-1 do begin
-   tmp = where(good eq j,ct)
-   if ct eq 1 then copsf[*,*,j] = copsf[*,*,j]/((1./gridfac)*mean(satflux[*,j])) else $
-      copsf[*,*,j] = !values.f_nan
-endfor
-
-;;set proper scale unit
-if contr_yunit eq 0 then sclunit = contrsigma else sclunit = 1d
-
-if (wind ne -1) || (radialsave ne '') || (pngsave ne '') then begin
-   ;;determine which we are plotting
-   if slice eq -1 then inds = good else begin
-      inds = slice
-      tmp = where(good eq slice,ct)
-      if ct eq 0 then $
-         return, error('FAILURE ('+functionName+'): SATSPOTS not found for requested slice.')
-   endelse
-
-   xrange = [1e12,-1e12]
-   yrange = [1e12,-1e12]
-   contrprof = ptrarr(n_elements(inds),/alloc)
-   asecs = ptrarr(n_elements(inds),/alloc)
-
-   ;----- actually measure the contrast here -----
-   for j = 0, n_elements(inds)-1 do begin
-      ;; get the radial profile desired
-      case contr_yunit of
-         0: radial_profile,copsf[*,*,inds[j]],cens[*,*,inds[j]],$
-                           lambda=cwv[inds[j]],asec=asec,isig=outval,$
-                           /dointerp,doouter = doouter
-         1: radial_profile,copsf[*,*,inds[j]],cens[*,*,inds[j]],$
-                           lambda=cwv[inds[j]],asec=asec,imed=outval,$
-                           /dointerp,doouter = doouter
-         2: radial_profile,copsf[*,*,inds[j]],(*self.satspots.cens)[*,*,inds[j]],$
-                           lambda=cwv[inds[j]],asec=asec,imn=outval,$
-                           /dointerp,doouter = doouter
-      endcase
-      outval *= sclunit
-      *contrprof[j] = outval
-      if contr_xunit eq 1 then $
-         asec *= 1d/3600d*!dpi/180d*gpi_get_constant('primary_diam',default=7.7701d0)/(cwv[inds[j]]*1d-6) ; convert to lambda/D
-      *asecs[j] = asec
-
-      xrange[0] = xrange[0] < min(asec,/nan)
-      xrange[1] = xrange[1] > max(asec,/nan)
-      yrange[0] = yrange[0] < min(outval,/nan)
-      yrange[1] = yrange[1] > max(outval,/nan)
-   endfor
-
-   ;;------ assess contrast at fiducial radii ------
-
-   fiducial_radii = [0.25, 0.4, 0.8]
-   fiducial_contrasts = fltarr(n_elements(fiducial_radii))
-   fiducial_keywords = ['CONTR025', 'CONTR040','CONTR080']
-
-
-   for r =0,2 do begin
-		radius = fiducial_radii[r]
-		if contr_xunit eq 1 then $
-			radius *= 1d/3600d*!dpi/180d*gpi_get_constant('primary_diam',default=7.7701d0)/(cwv[inds[j]]*1d-6) ; convert to lambda/D
-		mindiff = min(abs(asec-radius), /nan, closest_radius_subscript)
-
-		if slice ne -1 then begin
-		   ; we only measured contrast for one wavelength slice so we just use that
-<<<<<<< HEAD
-		   contrast_at_radius = (*contrprof[0])[closest_radius_subscript]
-=======
-			contrast_at_radius = (*contrprof[0])[closest_radius_subscript]
-			fiducial_contrasts[r] = contrast_at_radius
-			backbone->set_keyword,fiducial_keywords[r], fiducial_contrasts[r],$
-                      " Contrast at "+sigfig(cwv[slice],4)+" um, "+sigfig(radius,2)+"'' from sat spots", ext_num=0
->>>>>>> 83cdc66f
-		endif else begin
-			; if we measured contrast on multiple wavelength slices, use the
-			; median contrast over the central 75% of the bandpass
-			middle_range = [round(0.25*n_elements(inds)), round(0.75*n_elements(inds))]
-<<<<<<< HEAD
-			pts = fltarr(middle_range[1]-middle_range[0]+1)
-			for ri=middle_range[0], middle_range[1] do pts[ri-middle_range[0]] = (*contrprof[ri])[closest_radius_subscript]
-			contrast_at_radius = mean(pts)
-		endelse
-		fiducial_contrasts[r] = contrast_at_radius
-		backbone->set_keyword,fiducial_keywords[r], fiducial_contrasts[r],$
-                      " Estimated contrast at "+sigfig(radius,2)+"'' from sat spots", ext_num=0
-
-   endfor
-=======
-			; note that GPItv only looks at individual slices
-			pts = fltarr(middle_range[1]-middle_range[0]+1)
-			for ri=middle_range[0], middle_range[1] do pts[ri-middle_range[0]] = (*contrprof[ri])[closest_radius_subscript]
-			; This was a mean and changed to median by PI Jan 14, 2015
-			contrast_at_radius = median(pts)
-			fiducial_contrasts[r] = contrast_at_radius
-			backbone->set_keyword,fiducial_keywords[r], fiducial_contrasts[r],$
-                      " Median (75% band) contrast at "+sigfig(radius,2)+"'' from sat spots", ext_num=0
-		endelse
-	   endfor
->>>>>>> 83cdc66f
-   if keyword_set(update_prev_fits_header) then begin
-		; update the same fits keyword information into a prior saved version of
-		; this datacube. 
-		; this is somewhat inelegant code to repeat all these keywords here, but
-		; it's more efficient in execution time than trying to integrate this header
-		; update into backbone->set_keyword since that would unnecessarily read and
-		; write the file from disk each time, which is no good. -mp
-<<<<<<< HEAD
-		prevheader = gpi_get_prev_saved_header()
-		for r =0,2 do sxaddpar, prevheader, fiducial_keywords[r], fiducial_contrasts[r],$
-			                      " estimated contrast at "+sigfig(fiducial_radii[r],2)+"'' from sat spots"
-		gpi_update_prev_saved_header, prevheader
-=======
-		prevheader = gpi_get_prev_saved_header(status=status)
-		if status eq OK then begin
-			for r =0,2 do sxaddpar, prevheader, fiducial_keywords[r], fiducial_contrasts[r],$
-									  " Median (75% band) contrast at "+sigfig(fiducial_radii[r],2)+"'' from sat spots"
-			gpi_update_prev_saved_header, prevheader
-		endif
->>>>>>> 83cdc66f
-	endif
-
-
-   ;;------ plot ------
-   if (wind ne -1) || (pngsave ne '') then begin
-      if yscale eq 1 then yrange = [contr_yaxis_min, contr_yaxis_max]
-      ;;Tick labels don't appear if yrange less than an order
-      ;;of magnitude, so check for that
-      if floor(alog10(max(yrange))) eq floor(alog10(min(yrange))) then begin
-        ;;As of now no labels will be drawn on Y-axis, so set them by hand
-        ytickv = 10.^floor(alog10(min(yrange))) * (findgen(10)+1)
-        ytickv = ytickv(where(ytickv ge min(yrange) and ytickv le max(yrange)))
-        yticks = n_elements(ytickv)-1
-      endif  
-      ytitle = 'Contrast '
-	  sigma = '!7r!X'
-      case contr_yunit of
-         0: ytitle +=  '['+strc(uint(contrsigma))+sigma+' limit]'
-         1: ytitle += '[Median]'
-         2: ytitle += '[Mean]'
-      endcase
-      xtitle =  'Angular separation '
-      if contr_xunit eq 0 then xtitle += '["]' else $
-         xtitle += '['+'!4' + string("153B) + '!X/D]' ;;"just here to keep emacs from flipping out
-
-      if slice ne -1 then color = cgcolor('red') else begin
-         color = round(findgen((size(cube,/dim))[2])/$
-                       ((size(cube,/dim))[2]-1)*200.+10.)
-      endelse
-
-      if wind ne -1 then begin
-         ;;reuse existing window if possible
-         if wind eq 0 then window,/free,xsize=800,ysize=600,retain=2  else select_window,wind,xsize=800,ysize=600,retain=2 
-      endif else begin
-         odevice = !D.NAME
-         set_plot,'Z',/copy
-         device,set_resolution=[800,600],z_buffer = 0
-         erase
-      endelse
-
-      plot,[0],[0],ylog=contr_yaxis_type,xrange=xrange,yrange=yrange,/xstyle,/ystyle,$
-<<<<<<< HEAD
-        xtitle=xtitle,ytitle=ytitle,/nodata, charsize=1.2,background=cgcolor('white'),color = cgcolor('black'),yticks=yticks,ytickv=ytickv
-
-
-      
-      for j = 0, n_elements(inds)-1 do begin
-         oplot,*asecs[j],(*contrprof[j])[*,0],color=color[j],linestyle=0
-         if doouter then oplot,*asecs[j],(*contrprof[j])[*,1], color=color[j],linestyle=2
-      endfor
-
-
-	  for r=0,2 do begin
-		  xyouts, 0.6, 0.9-0.05*r, "Contrast = "+sigfig(fiducial_contrasts[r],2,/sci)+" at "+sigfig(fiducial_radii[r],2)+" arcsec",$
-			  /norm, charsize=1.5, color=cgcolor('red')
-	  endfor
-      
-=======
-        xtitle=xtitle,ytitle=ytitle,/nodata, charsize=1.5,background=cgcolor('white'),color = cgcolor('black'),yticks=yticks,ytickv=ytickv, $
-		title="Contrast for "+dataset.filenames[numfile]
-
-; load in a color table, while saving the original
-      tvlct, user_r, user_g, user_b, /get
-	  loadct, 13
-      ; if it's just a single slice, plot it in red
-	  if N_ELEMENTS(inds) eq 1 then color=cgcolor('red')
-	  for j = 0, n_elements(inds)-1 do begin
-         oplot,*asecs[j],(*contrprof[j])[*,0],color=color[j],linestyle=0
-         if doouter then oplot,*asecs[j],(*contrprof[j])[*,1], color=color[j],linestyle=2
-      endfor
-	  ; revert to original colors
-	tvlct, user_r, user_g, user_b
-		
-
-	; plot indicators where the contrasts are measured
-	plotsym,0,2,/fill,color=cgcolor('red')
-	oplot,fiducial_radii,fiducial_contrasts,psym=8
-
-	; put in the labels for contrasts
-	  if slice ne -1 then label = "Contrast at "+sigfig(cwv[slice],4)+" um:" $
-					  else label = "Median (75% band) contrasts: "
-	   xyouts, 0.65, 0.85, label, /norm, charsize=1.5, color=cgcolor('red')
-
-
-	for r=0,2 do begin
-		label = sigfig(fiducial_contrasts[r],2,/sci)+" at "+sigfig(fiducial_radii[r],2)+'"'
-		xyouts, 0.7, 0.85-0.04*(r+1), label, /norm, charsize=1.5, color=cgcolor('red')
-	endfor
-
->>>>>>> 83cdc66f
-      if pngsave ne '' then begin
-         ;;if user set AUTO then synthesize entire path
-         if strcmp(strupcase(pngsave),'AUTO') then begin 
-            s_OutputDir = Modules[thisModuleIndex].OutputDir
-            s_OutputDir = gpi_expand_path(s_OutputDir) 
-            if strc(s_OutputDir) eq "" then return, error('FAILURE: supplied output directory is a blank string.')
-            s_OutputDir = s_OutputDir+path_sep()+'contrast'+path_sep()
-
-            if ~file_test(s_OutputDir,/directory, /write) then begin
-               if gpi_get_setting('prompt_user_for_outputdir_creation',/bool, default=0,/silent) then $
-                  res =  dialog_message('The requested output directory '+s_OutputDir+' does not exist. Should it be created now?', $
-                                        title="Nonexistent Output Directory", /question) else res='Yes'
-               
-               if res eq 'Yes' then  file_mkdir, s_OutputDir
-               
-               if ~file_test(s_OutputDir,/directory, /write) then $
-                  return, error("FAILURE: Directory "+s_OutputDir+" does not exist or is not writeable.",/alert)
-            endif         
-            pngsave = s_OutputDir
-         endif 
-         
-         ;;if this is a directory, then you want to save to it with the
-         ;;default naming convention
-         if file_test(pngsave,/dir) then begin
-            nm = gpi_expand_path(DataSet.filenames[numfile])
-            strps = strpos(nm,path_sep(),/reverse_search)
-            strpe = strpos(nm,'.fits',/reverse_search)
-            nm = strmid(nm,strps+1,strpe-strps-1)
-            nm = gpi_expand_path(pngsave+path_sep()+nm+'_contrast_profile.png')
-         endif else nm = pngsave
-
-         if wind eq -1 then begin
-            snapshot = tvrd()
-            tvlct,r,g,b,/get
-            write_png,nm,snapshot,r,g,b
-            device,z_buffer = 1
-            set_plot,odevice
-         endif else write_png,nm,tvrd(true=1)
-      endif
-   endif
-
-   ;;save radial contrast as fits
-   if radialsave ne '' then begin
-      ;;if user set AUTO then synthesize entire path
-      if strcmp(strupcase(radialsave),'AUTO') then begin 
-         s_OutputDir = Modules[thisModuleIndex].OutputDir
-         s_OutputDir = gpi_expand_path(s_OutputDir) 
-         if strc(s_OutputDir) eq "" then return, error('FAILURE: supplied output directory is a blank string.')
-         s_OutputDir = s_OutputDir+path_sep()+'contrast'+path_sep()
-
-         if ~file_test(s_OutputDir,/directory, /write) then begin
-            if gpi_get_setting('prompt_user_for_outputdir_creation',/bool, default=0,/silent) then $
-               res =  dialog_message('The requested output directory '+s_OutputDir+' does not exist. Should it be created now?', $
-                                     title="Nonexistent Output Directory", /question) else res='Yes'
-            
-            if res eq 'Yes' then  file_mkdir, s_OutputDir
-            
-            if ~file_test(s_OutputDir,/directory, /write) then $
-               return, error("FAILURE: Directory "+s_OutputDir+" does not exist or is not writeable.",/alert)
-         endif         
-         radialsave = s_OutputDir
-      endif    
-      
-      ;;if this is a directory, then you want to save to it with the
-      ;;default naming convention
-      if file_test(radialsave,/dir) then begin
-         nm = gpi_expand_path(DataSet.filenames[numfile])
-         strps = strpos(nm,path_sep(),/reverse_search)
-         strpe = strpos(nm,'.fits',/reverse_search)
-         nm = strmid(nm,strps+1,strpe-strps-1)
-         nm = gpi_expand_path(radialsave+path_sep()+nm+'_contrast_profile.fits')
-      endif else nm = radialsave
-      
-      out = dblarr(n_elements(*asecs[n_elements(inds[0])-1]), n_elements(inds)+1)+!values.d_nan
-      out[*,0] = *asecs[n_elements(inds[0])-1]
-      for j=0,n_elements(inds)-1 do $
-         out[where((*asecs[j]) eq (*asecs[j])[0]):n_elements(*asecs[j])-1,j+1] = $
-         (*contrprof[j])[*,0]
-
-      tmp = intarr((size(cube,/dim))[2])
-      tmp[inds] = 1
-      slices = string(strtrim(tmp,2),format='('+strtrim(n_elements(tmp),2)+'(A))')
-      
-      mkhdr,hdr,out
-      sxaddpar,hdr,'SLICES',slices,'Cube slices used.'
-      sxaddpar,hdr,'YUNITS',(['Std Dev','Median','Mean'])[contr_yunit],'Contrast units'
-
-      writefits,nm,out,hdr
-   endif 
-   
-endif
-
-*(dataset.currframe)=copsf
-
-@__end_primitive 
-
-
-end
+;+
+; NAME: gpi_Measure_Contrast
+; PIPELINE PRIMITIVE DESCRIPTION: Measure Contrast
+;
+;	Measure, display on screen, and optionally save the contrast. 
+;
+;   TODO - should we revise this to call the same contrast measurement backend
+;   as GPItv? 
+;
+;   By default, the sat spots information are saved to the FITS header keywords
+;   of the current file in memory, and will only be saved if you subsequently
+;   save that datacube (i.e. using 'save=1' on this primitive or a subsequent
+;   one). The 'update_prev_fits_header' option will, in addition, also let you
+;   write the same keyword information to the header of the most recently saved
+;   file. This is useful if you have just already saved the datacube, and you
+;   only now want to update this metadata. 
+;
+; INPUTS: Spectral mode datacube
+; OUTPUTS: 	Contrast datacube, plot of contrast curve
+;
+;
+; PIPELINE COMMENT: Measure the contrast. Save as PNG or FITS table.
+; PIPELINE ARGUMENT: Name="Save" Type="int" Range="[0,1]" Default="0" Desc="1: save output on disk, 0: don't save"
+; PIPELINE ARGUMENT: Name="Display" Type="int" Range="[-1,100]" Default="-1" Desc="-1 = No display; 0 = New (unused) window; else = Window number to display in."
+; PIPELINE ARGUMENT: Name="update_prev_fits_header" Type="int" Range="[0,1]" Default="0" Desc="Update FITS metadata in the most recently saved datacube?"
+; PIPELINE ARGUMENT: Name="SaveProfile" Type="string" Default="" Desc="Save radial profile to filename as FITS (blank for no save, dir name for default naming, AUTO for auto full path)"
+; PIPELINE ARGUMENT: Name="SavePNG" Type="string" Default="" Desc="Save plot to filename as PNG (blank for no save, dir name for default naming, AUTO for auto full path) "
+; PIPELINE ARGUMENT: Name="contrsigma" Type="float" Range="[0.,20.]" Default="5." Desc="Contrast sigma limit"
+; PIPELINE ARGUMENT: Name="slice" Type="int" Range="[-1,50]" Default="-1" Desc="Slice to plot. -1 for all"
+; PIPELINE ARGUMENT: Name="DarkHoleOnly" Type="int" Range="[0,1]" Default="1" Desc="0: Plot profile in dark hole only; 1: Plot outer profile as well."
+; PIPELINE ARGUMENT: Name="contr_yunit" Type="int" Range="[0,2]" Default="0" Desc="0: Standard deviation; 1: Median; 2: Mean."
+; PIPELINE ARGUMENT: Name="contr_xunit" Type="int" Range="[0,1]" Default="0" Desc="0: Arcsec; 1: lambda/D."
+; PIPELINE ARGUMENT: Name="yscale" Type="int" Range="[0,1]" Default="0" Desc="0: Auto y axis scaling; 1: Manual scaling."
+; PIPELINE ARGUMENT: Name="contr_yaxis_type" Type="int" Range="[0,1]" Default="1" Desc="0: Linear; 1: Log"
+; PIPELINE ARGUMENT: Name="contr_yaxis_min" Type="float" Range="[0.,1.]" Default="0.00000001" Desc="Y axis minimum"
+; PIPELINE ARGUMENT: Name="contr_yaxis_max" Type="float" Range="[0.,1.]" Default="1." Desc="Y axis maximum"
+; PIPELINE ORDER: 2.7
+; PIPELINE CATEGORY: SpectralScience,PolarimetricScience
+;
+; HISTORY:
+; 	initial version imported GPItv (with definition of contrast corrected) - JM
+;-
+;       Fixed issue where y-axis values will not be printed on axis if
+;       contrast curve spans less than an order of magnitude -EN
+function gpi_measure_contrast, DataSet, Modules, Backbone
+
+primitive_version= '$Id$' ; get version from subversion to store in header history
+@__start_primitive
+
+suffix='-contr'
+
+cube = *(dataset.currframe[0])
+band = gpi_simplify_keyword_value(backbone->get_keyword('IFSFILT', count=ct))
+;;error handle if extractcube not used before
+if ((size(cube))[0] ne 3) || (strlen(band) eq 0)  then $
+   return, error('FAILURE ('+functionName+'): Datacube or filter not defined. Use "Assemble Datacube" before this one.')   
+cwv = get_cwv(band,spectralchannels=(size(cube,/dim))[2])
+cwv = cwv.lambda
+
+;;error handle if sat spots haven't been found
+tmp = backbone->get_keyword("SATSMASK", ext_num=1, count=ct)
+if ct eq 0 then $
+   return, error('FAILURE ('+functionName+'): SATSMASK undefined.  Use "Measure satellite spot locations" before this one.')
+
+;;grab satspots 
+goodcode = hex2bin(tmp,(size(cube,/dim))[2])
+good = long(where(goodcode eq 1))
+cens = fltarr(2,4,(size(cube,/dim))[2])
+for s=0,n_elements(good) - 1 do begin 
+   for j = 0,3 do begin 
+      tmp = fltarr(2) + !values.f_nan 
+      reads,backbone->get_keyword('SATS'+strtrim(long(good[s]),2)+'_'+strtrim(j,2),ext_num=1),tmp,format='(F7," ",F7)' 
+      cens[*,j,good[s]] = tmp 
+   endfor 
+endfor
+
+;;error handle if sat spots haven't been found
+tmp = backbone->get_keyword("SATSWARN", ext_num=1, count=ct)
+if ct eq 0 then $
+   return, error('FAILURE ('+functionName+'): SATSWARN undefined.  Use "Measure satellite spot fluxes" before this one.')
+
+;;grab sat fluxes
+warns = hex2bin(tmp,(size(cube,/dim))[2])
+satflux = fltarr(4,(size(cube,/dim))[2])
+for s=0,n_elements(good) - 1 do begin
+   for j = 0,3 do begin 
+      satflux[j,good[s]] = backbone->get_keyword('SATF'+strtrim(long(good[s]),2)+'_'+strtrim(j,2),ext_num=1) 
+   endfor 
+endfor
+
+;;get grid fac
+apodizer = backbone->get_keyword('APODIZER', count=ct)
+if strcmp(apodizer,'UNKNOWN',/fold_case) then begin
+   val = backbone->get_keyword('OCCULTER', count=ct)
+   if ct ne 0 then begin
+      res = stregex(val,'FPM_([A-Za-z])',/extract,/subexpr)
+      if res[1] ne '' then apodizer = res[1]
+   endif
+endif 
+gridfac = gpi_get_gridfac(apodizer)
+if ~finite(gridfac) then return, error('FAILURE ('+functionName+'): Could not match apodizer.')
+
+;;get user inputs
+contrsigma = float(Modules[thisModuleIndex].contrsigma)
+slice = fix(Modules[thisModuleIndex].slice)
+doouter = 1 - fix(Modules[thisModuleIndex].DarkHoleOnly)
+wind = fix(Modules[thisModuleIndex].Display)
+radialsave = Modules[thisModuleIndex].SaveProfile
+pngsave = Modules[thisModuleIndex].SavePNG
+contr_yunit = fix(Modules[thisModuleIndex].contr_yunit)
+contr_xunit = fix(Modules[thisModuleIndex].contr_xunit)
+contr_yaxis_type = fix(Modules[thisModuleIndex].contr_yaxis_type)
+contr_yaxis_min=float(Modules[thisModuleIndex].contr_yaxis_min)
+contr_yaxis_max=float(Modules[thisModuleIndex].contr_yaxis_max)
+yscale = fix(Modules[thisModuleIndex].yscale)
+update_prev_fits_header = fix(Modules[thisModuleIndex].update_prev_fits_header)
+
+;;we're going to do the copsf for all the slices
+copsf = cube
+for j = 0, (size(cube,/dim))[2]-1 do begin
+   tmp = where(good eq j,ct)
+   if ct eq 1 then copsf[*,*,j] = copsf[*,*,j]/((1./gridfac)*mean(satflux[*,j])) else $
+      copsf[*,*,j] = !values.f_nan
+endfor
+
+;;set proper scale unit
+if contr_yunit eq 0 then sclunit = contrsigma else sclunit = 1d
+
+if (wind ne -1) || (radialsave ne '') || (pngsave ne '') then begin
+   ;;determine which we are plotting
+   if slice eq -1 then inds = good else begin
+      inds = slice
+      tmp = where(good eq slice,ct)
+      if ct eq 0 then $
+         return, error('FAILURE ('+functionName+'): SATSPOTS not found for requested slice.')
+   endelse
+
+   xrange = [1e12,-1e12]
+   yrange = [1e12,-1e12]
+   contrprof = ptrarr(n_elements(inds),/alloc)
+   asecs = ptrarr(n_elements(inds),/alloc)
+
+   ;----- actually measure the contrast here -----
+   for j = 0, n_elements(inds)-1 do begin
+      ;; get the radial profile desired
+      case contr_yunit of
+         0: radial_profile,copsf[*,*,inds[j]],cens[*,*,inds[j]],$
+                           lambda=cwv[inds[j]],asec=asec,isig=outval,$
+                           /dointerp,doouter = doouter
+         1: radial_profile,copsf[*,*,inds[j]],cens[*,*,inds[j]],$
+                           lambda=cwv[inds[j]],asec=asec,imed=outval,$
+                           /dointerp,doouter = doouter
+         2: radial_profile,copsf[*,*,inds[j]],(*self.satspots.cens)[*,*,inds[j]],$
+                           lambda=cwv[inds[j]],asec=asec,imn=outval,$
+                           /dointerp,doouter = doouter
+      endcase
+      outval *= sclunit
+      *contrprof[j] = outval
+      if contr_xunit eq 1 then $
+         asec *= 1d/3600d*!dpi/180d*gpi_get_constant('primary_diam',default=7.7701d0)/(cwv[inds[j]]*1d-6) ; convert to lambda/D
+      *asecs[j] = asec
+
+      xrange[0] = xrange[0] < min(asec,/nan)
+      xrange[1] = xrange[1] > max(asec,/nan)
+      yrange[0] = yrange[0] < min(outval,/nan)
+      yrange[1] = yrange[1] > max(outval,/nan)
+   endfor
+
+   ;;------ assess contrast at fiducial radii ------
+
+   fiducial_radii = [0.25, 0.4, 0.8]
+   fiducial_contrasts = fltarr(n_elements(fiducial_radii))
+   fiducial_keywords = ['CONTR025', 'CONTR040','CONTR080']
+
+
+   for r =0,2 do begin
+		radius = fiducial_radii[r]
+		if contr_xunit eq 1 then $
+			radius *= 1d/3600d*!dpi/180d*gpi_get_constant('primary_diam',default=7.7701d0)/(cwv[inds[j]]*1d-6) ; convert to lambda/D
+		mindiff = min(abs(asec-radius), /nan, closest_radius_subscript)
+
+		if slice ne -1 then begin
+		   ; we only measured contrast for one wavelength slice so we just use that
+			contrast_at_radius = (*contrprof[0])[closest_radius_subscript]
+			fiducial_contrasts[r] = contrast_at_radius
+			backbone->set_keyword,fiducial_keywords[r], fiducial_contrasts[r],$
+                      " Contrast at "+sigfig(cwv[slice],4)+" um, "+sigfig(radius,2)+"'' from sat spots", ext_num=0
+		endif else begin
+			; if we measured contrast on multiple wavelength slices, use the
+			; median contrast over the central 75% of the bandpass
+			middle_range = [round(0.25*n_elements(inds)), round(0.75*n_elements(inds))]
+			; note that GPItv only looks at individual slices
+			pts = fltarr(middle_range[1]-middle_range[0]+1)
+			for ri=middle_range[0], middle_range[1] do pts[ri-middle_range[0]] = (*contrprof[ri])[closest_radius_subscript]
+			; This was a mean and changed to median by PI Jan 14, 2015
+			contrast_at_radius = median(pts)
+			fiducial_contrasts[r] = contrast_at_radius
+			backbone->set_keyword,fiducial_keywords[r], fiducial_contrasts[r],$
+                      " Median (75% band) contrast at "+sigfig(radius,2)+"'' from sat spots", ext_num=0
+		endelse
+	   endfor
+   if keyword_set(update_prev_fits_header) then begin
+		; update the same fits keyword information into a prior saved version of
+		; this datacube. 
+		; this is somewhat inelegant code to repeat all these keywords here, but
+		; it's more efficient in execution time than trying to integrate this header
+		; update into backbone->set_keyword since that would unnecessarily read and
+		; write the file from disk each time, which is no good. -mp
+		prevheader = gpi_get_prev_saved_header(status=status)
+		if status eq OK then begin
+			for r =0,2 do sxaddpar, prevheader, fiducial_keywords[r], fiducial_contrasts[r],$
+									  " Median (75% band) contrast at "+sigfig(fiducial_radii[r],2)+"'' from sat spots"
+			gpi_update_prev_saved_header, prevheader
+		endif
+	endif
+
+
+   ;;------ plot ------
+   if (wind ne -1) || (pngsave ne '') then begin
+      if yscale eq 1 then yrange = [contr_yaxis_min, contr_yaxis_max]
+      ;;Tick labels don't appear if yrange less than an order
+      ;;of magnitude, so check for that
+      if floor(alog10(max(yrange))) eq floor(alog10(min(yrange))) then begin
+        ;;As of now no labels will be drawn on Y-axis, so set them by hand
+        ytickv = 10.^floor(alog10(min(yrange))) * (findgen(10)+1)
+        ytickv = ytickv(where(ytickv ge min(yrange) and ytickv le max(yrange)))
+        yticks = n_elements(ytickv)-1
+      endif  
+      ytitle = 'Contrast '
+	  sigma = '!7r!X'
+      case contr_yunit of
+         0: ytitle +=  '['+strc(uint(contrsigma))+sigma+' limit]'
+         1: ytitle += '[Median]'
+         2: ytitle += '[Mean]'
+      endcase
+      xtitle =  'Angular separation '
+      if contr_xunit eq 0 then xtitle += '["]' else $
+         xtitle += '['+'!4' + string("153B) + '!X/D]' ;;"just here to keep emacs from flipping out
+
+      if slice ne -1 then color = cgcolor('red') else begin
+         color = round(findgen((size(cube,/dim))[2])/$
+                       ((size(cube,/dim))[2]-1)*200.+10.)
+      endelse
+
+      if wind ne -1 then begin
+         ;;reuse existing window if possible
+         if wind eq 0 then window,/free,xsize=800,ysize=600,retain=2  else select_window,wind,xsize=800,ysize=600,retain=2 
+      endif else begin
+         odevice = !D.NAME
+         set_plot,'Z',/copy
+         device,set_resolution=[800,600],z_buffer = 0
+         erase
+      endelse
+
+      plot,[0],[0],ylog=contr_yaxis_type,xrange=xrange,yrange=yrange,/xstyle,/ystyle,$
+        xtitle=xtitle,ytitle=ytitle,/nodata, charsize=1.5,background=cgcolor('white'),color = cgcolor('black'),yticks=yticks,ytickv=ytickv, $
+		title="Contrast for "+dataset.filenames[numfile]
+
+; load in a color table, while saving the original
+      tvlct, user_r, user_g, user_b, /get
+	  loadct, 13
+      ; if it's just a single slice, plot it in red
+	  if N_ELEMENTS(inds) eq 1 then color=cgcolor('red')
+	  for j = 0, n_elements(inds)-1 do begin
+         oplot,*asecs[j],(*contrprof[j])[*,0],color=color[j],linestyle=0
+         if doouter then oplot,*asecs[j],(*contrprof[j])[*,1], color=color[j],linestyle=2
+      endfor
+	  ; revert to original colors
+	tvlct, user_r, user_g, user_b
+		
+
+	; plot indicators where the contrasts are measured
+	plotsym,0,2,/fill,color=cgcolor('red')
+	oplot,fiducial_radii,fiducial_contrasts,psym=8
+
+	; put in the labels for contrasts
+	  if slice ne -1 then label = "Contrast at "+sigfig(cwv[slice],4)+" um:" $
+					  else label = "Median (75% band) contrasts: "
+	   xyouts, 0.65, 0.85, label, /norm, charsize=1.5, color=cgcolor('red')
+
+
+	for r=0,2 do begin
+		label = sigfig(fiducial_contrasts[r],2,/sci)+" at "+sigfig(fiducial_radii[r],2)+'"'
+		xyouts, 0.7, 0.85-0.04*(r+1), label, /norm, charsize=1.5, color=cgcolor('red')
+	endfor
+
+      if pngsave ne '' then begin
+         ;;if user set AUTO then synthesize entire path
+         if strcmp(strupcase(pngsave),'AUTO') then begin 
+            s_OutputDir = Modules[thisModuleIndex].OutputDir
+            s_OutputDir = gpi_expand_path(s_OutputDir) 
+            if strc(s_OutputDir) eq "" then return, error('FAILURE: supplied output directory is a blank string.')
+            s_OutputDir = s_OutputDir+path_sep()+'contrast'+path_sep()
+
+            if ~file_test(s_OutputDir,/directory, /write) then begin
+               if gpi_get_setting('prompt_user_for_outputdir_creation',/bool, default=0,/silent) then $
+                  res =  dialog_message('The requested output directory '+s_OutputDir+' does not exist. Should it be created now?', $
+                                        title="Nonexistent Output Directory", /question) else res='Yes'
+               
+               if res eq 'Yes' then  file_mkdir, s_OutputDir
+               
+               if ~file_test(s_OutputDir,/directory, /write) then $
+                  return, error("FAILURE: Directory "+s_OutputDir+" does not exist or is not writeable.",/alert)
+            endif         
+            pngsave = s_OutputDir
+         endif 
+         
+         ;;if this is a directory, then you want to save to it with the
+         ;;default naming convention
+         if file_test(pngsave,/dir) then begin
+            nm = gpi_expand_path(DataSet.filenames[numfile])
+            strps = strpos(nm,path_sep(),/reverse_search)
+            strpe = strpos(nm,'.fits',/reverse_search)
+            nm = strmid(nm,strps+1,strpe-strps-1)
+            nm = gpi_expand_path(pngsave+path_sep()+nm+'_contrast_profile.png')
+         endif else nm = pngsave
+
+         if wind eq -1 then begin
+            snapshot = tvrd()
+            tvlct,r,g,b,/get
+            write_png,nm,snapshot,r,g,b
+            device,z_buffer = 1
+            set_plot,odevice
+         endif else write_png,nm,tvrd(true=1)
+      endif
+   endif
+
+   ;;save radial contrast as fits
+   if radialsave ne '' then begin
+      ;;if user set AUTO then synthesize entire path
+      if strcmp(strupcase(radialsave),'AUTO') then begin 
+         s_OutputDir = Modules[thisModuleIndex].OutputDir
+         s_OutputDir = gpi_expand_path(s_OutputDir) 
+         if strc(s_OutputDir) eq "" then return, error('FAILURE: supplied output directory is a blank string.')
+         s_OutputDir = s_OutputDir+path_sep()+'contrast'+path_sep()
+
+         if ~file_test(s_OutputDir,/directory, /write) then begin
+            if gpi_get_setting('prompt_user_for_outputdir_creation',/bool, default=0,/silent) then $
+               res =  dialog_message('The requested output directory '+s_OutputDir+' does not exist. Should it be created now?', $
+                                     title="Nonexistent Output Directory", /question) else res='Yes'
+            
+            if res eq 'Yes' then  file_mkdir, s_OutputDir
+            
+            if ~file_test(s_OutputDir,/directory, /write) then $
+               return, error("FAILURE: Directory "+s_OutputDir+" does not exist or is not writeable.",/alert)
+         endif         
+         radialsave = s_OutputDir
+      endif    
+      
+      ;;if this is a directory, then you want to save to it with the
+      ;;default naming convention
+      if file_test(radialsave,/dir) then begin
+         nm = gpi_expand_path(DataSet.filenames[numfile])
+         strps = strpos(nm,path_sep(),/reverse_search)
+         strpe = strpos(nm,'.fits',/reverse_search)
+         nm = strmid(nm,strps+1,strpe-strps-1)
+         nm = gpi_expand_path(radialsave+path_sep()+nm+'_contrast_profile.fits')
+      endif else nm = radialsave
+      
+      out = dblarr(n_elements(*asecs[n_elements(inds[0])-1]), n_elements(inds)+1)+!values.d_nan
+      out[*,0] = *asecs[n_elements(inds[0])-1]
+      for j=0,n_elements(inds)-1 do $
+         out[where((*asecs[j]) eq (*asecs[j])[0]):n_elements(*asecs[j])-1,j+1] = $
+         (*contrprof[j])[*,0]
+
+      tmp = intarr((size(cube,/dim))[2])
+      tmp[inds] = 1
+      slices = string(strtrim(tmp,2),format='('+strtrim(n_elements(tmp),2)+'(A))')
+      
+      mkhdr,hdr,out
+      sxaddpar,hdr,'SLICES',slices,'Cube slices used.'
+      sxaddpar,hdr,'YUNITS',(['Std Dev','Median','Mean'])[contr_yunit],'Contrast units'
+
+      writefits,nm,out,hdr
+   endif 
+   
+endif
+
+*(dataset.currframe)=copsf
+
+@__end_primitive 
+
+
+end