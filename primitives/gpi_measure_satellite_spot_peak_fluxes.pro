--- conflicted
+++ resolved
@@ -1,141 +1,126 @@
-;+
-; NAME: gpi_measure_satellite_spot_peak_fluxes
-; PIPELINE PRIMITIVE DESCRIPTION: Measure satellite spot peak fluxes
-; 
-;   Measure the fluxes of the satellite spots. 
-;   You must run 'Measure Satellite Spot Locations' before you can use this
-;   one.
-;
-;	Spot fluxes are measured and then saved to SATF1_1, SATF1_2 etc keywords
-;	in the header.
-;
-;   By default, the sat spots information are saved to the FITS header keywords
-;   of the current file in memory, and will only be saved if you subsequently
-;   save that datacube (i.e. using 'save=1' on this primitive or a subsequent
-;   one). The 'update_prev_fits_header' option will, in addition, also let you
-;   write the same keyword information to the header of the most recently saved
-;   file. This is useful if you have just already saved the datacube, and you
-;   only now want to update this metadata. 
-;
-; INPUTS: spectral datacube with spot locations in the header
-; OUTPUTS:  datacube with measured spot fluxes
-;
-;
-;
-; PIPELINE COMMENT: Calculate peak fluxes of satellite spots in datacubes 
-; PIPELINE ARGUMENT: Name="gauss_fit" Type="int" Range="[0,1]" Default="1" Desc="0: Extract maximum pixel; 1: Correlate with Gaussian to find peak"
-; PIPELINE ARGUMENT: Name="reference_index" Type="int" Range="[0,50]" Default="0" Desc="Index of slice to use for initial satellite detection."
-; PIPELINE ARGUMENT: Name="ap_rad" Type="int" Range="[1,50]" Default="7" Desc="Radius of aperture used for finding peaks."
-; PIPELINE ARGUMENT: Name="Save" Type="int" Range="[0,1]" Default="0" Desc="1: save output on disk, 0: don't save"
-; PIPELINE ARGUMENT: Name="update_prev_fits_header" Type="int" Range="[0,1]" Default="0" Desc="Update FITS metadata in the most recently saved datacube?"
-; PIPELINE ORDER: 2.45
-; PIPELINE CATEGORY: Calibration,SpectralScience
-;
-; HISTORY:
-; 	Written 09-18-2012 savransky1@llnl.gov
-; 	2013-07-17 MP: Renamed for consistency
-;- 
-
-function gpi_measure_satellite_spot_peak_fluxes, DataSet, Modules, Backbone
-primitive_version= '$Id$' ; get version from subversion to store in header history
-@__start_primitive
-
-cube = *(dataset.currframe[0])
-band = gpi_simplify_keyword_value(backbone->get_keyword('IFSFILT', count=ct))
-
-;;error handle if extractcube not used before
-if ((size(cube))[0] ne 3) || (strlen(band) eq 0)  then $
-   return, error('FAILURE ('+functionName+'): Datacube or filter not defined. Use "Assemble Datacube" before this one.')   
-
-;;error handle if sat spots haven't been found
-tmp = backbone->get_keyword("SATSMASK", ext_num=1, count=ct)
-if ct eq 0 then $
-   return, error('FAILURE ('+functionName+'): SATSMASK undefined.  Use "Measure satellite spot locations" before this one.')
-
-;;convert mask to binary
-goodcode = hex2bin(tmp,(size(cube,/dim))[2])
-good = long(where(goodcode eq 1))
-cens = fltarr(2,4,(size(cube,/dim))[2])
-for s=0,n_elements(good) - 1 do begin
-   for j = 0,3 do begin 
-      tmp = fltarr(2) + !values.f_nan 
-      reads,backbone->get_keyword('SATS'+strtrim(long(good[s]),2)+'_'+strtrim(j,2),ext_num=1),tmp,format='(F7," ",F7)' 
-      cens[*,j,good[s]] = tmp 
-   endfor 
-endfor
-
-;;get user inputs
-gaussfit = fix(Modules[thisModuleIndex].gauss_fit)
-gaussap = fix(Modules[thisModuleIndex].ap_rad)
-
-;;get the fluxes
-fluxes = get_sat_fluxes(cube,band=band,good=good,cens=cens,warns=warns,$
-                        gaussfit=gaussfit,gaussap=gaussap,locs=locs,/usecens)
-if n_elements(fluxes) eq 1 then $
-   return, error('FAILURE ('+functionName+'): Failed to extract satellite fluxes.')
-
-;;write results to header
-good = long(good)
-for s=0,n_elements(good) - 1 do begin
-   for j = 0,3 do begin
-      backbone->set_keyword,'SATF'+strtrim(good[s],2)+'_'+strtrim(j,2),$
-                            fluxes[j,good[s]],$
-                            'Peak flux of sat. spot '+strtrim(j,2)+' of slice '+strtrim(good[s],2),$
-                            ext_num=1
-   endfor
-endfor
-
-;;convert warnings to hex elements to HEX
-bad = where(warns eq -1,ct)
-if ct gt 0 then warns[bad] = 0
-warncode = ulong64(warns)
-;print,string(warncode,format='('+strtrim(n_elements(warncode),2)+'(I1))')
-warndec = ulong64(0)
-for j=n_elements(warncode)-1,0,-1 do warndec += warncode[j]*ulong64(2)^ulong64(n_elements(warncode)-j-1)
-warnhex = strtrim(string(warndec,format='((Z))'),2)
-backbone->set_keyword,'SATSWARN',warnhex,'HEX->binary mask for slices with varying sat fluxes.',ext_num=1
-
-
-	update_prev_fits_header = fix(Modules[thisModuleIndex].update_prev_fits_header)
-    if keyword_set(update_prev_fits_header) then begin
-		; update the same fits keyword information into a prior saved version of
-		; this datacube. 
-		; this is somewhat inelegant code to repeat all these keywords here, but
-		; it's more efficient in execution time than trying to integrate this header
-		; update into backbone->set_keyword since that would unnecessarily read and
-		; write the file from disk each time, which is no good. -mp
-<<<<<<< HEAD
-		prevheader = gpi_get_prev_saved_header(ext=1)
-		for s=0,n_elements(good) - 1 do begin
-		   for j = 0,3 do begin
-			  sxaddpar, prevheader, 'SATF'+strtrim(good[s],2)+'_'+strtrim(j,2),$
-                            fluxes[j,good[s]],$
-                            'Peak flux of sat. spot '+strtrim(j,2)+' of slice '+strtrim(good[s],2)
-		   endfor
-		endfor
-		sxaddpar, prevheader, 'SATSWARN',warnhex,'HEX->binary mask for slices with varying sat fluxes.'
-
-
-		gpi_update_prev_saved_header, prevheader, ext=1
-=======
-		prevheader = gpi_get_prev_saved_header(ext=1, status=status)
-		if status eq OK then begin
-			for s=0,n_elements(good) - 1 do begin
-			   for j = 0,3 do begin
-				  sxaddpar, prevheader, 'SATF'+strtrim(good[s],2)+'_'+strtrim(j,2),$
-								fluxes[j,good[s]],$
-								'Peak flux of sat. spot '+strtrim(j,2)+' of slice '+strtrim(good[s],2)
-			   endfor
-			endfor
-			sxaddpar, prevheader, 'SATSWARN',warnhex,'HEX->binary mask for slices with varying sat fluxes.'
-
-			gpi_update_prev_saved_header, prevheader, ext=1
-		endif
->>>>>>> 83cdc66f
-	endif
-
-
-
-
-@__end_primitive
-end
+;+
+; NAME: gpi_measure_satellite_spot_peak_fluxes
+; PIPELINE PRIMITIVE DESCRIPTION: Measure satellite spot peak fluxes
+; 
+;   Measure the fluxes of the satellite spots. 
+;   You must run 'Measure Satellite Spot Locations' before you can use this
+;   one.
+;
+;	Spot fluxes are measured and then saved to SATF1_1, SATF1_2 etc keywords
+;	in the header.
+;
+;   By default, the sat spots information are saved to the FITS header keywords
+;   of the current file in memory, and will only be saved if you subsequently
+;   save that datacube (i.e. using 'save=1' on this primitive or a subsequent
+;   one). The 'update_prev_fits_header' option will, in addition, also let you
+;   write the same keyword information to the header of the most recently saved
+;   file. This is useful if you have just already saved the datacube, and you
+;   only now want to update this metadata. 
+;
+; INPUTS: spectral datacube with spot locations in the header
+; OUTPUTS:  datacube with measured spot fluxes
+;
+;
+;
+; PIPELINE COMMENT: Calculate peak fluxes of satellite spots in datacubes 
+; PIPELINE ARGUMENT: Name="gauss_fit" Type="int" Range="[0,1]" Default="1" Desc="0: Extract maximum pixel; 1: Correlate with Gaussian to find peak"
+; PIPELINE ARGUMENT: Name="reference_index" Type="int" Range="[0,50]" Default="0" Desc="Index of slice to use for initial satellite detection."
+; PIPELINE ARGUMENT: Name="ap_rad" Type="int" Range="[1,50]" Default="7" Desc="Radius of aperture used for finding peaks."
+; PIPELINE ARGUMENT: Name="Save" Type="int" Range="[0,1]" Default="0" Desc="1: save output on disk, 0: don't save"
+; PIPELINE ARGUMENT: Name="update_prev_fits_header" Type="int" Range="[0,1]" Default="0" Desc="Update FITS metadata in the most recently saved datacube?"
+; PIPELINE ORDER: 2.45
+; PIPELINE CATEGORY: Calibration,SpectralScience
+;
+; HISTORY:
+; 	Written 09-18-2012 savransky1@llnl.gov
+; 	2013-07-17 MP: Renamed for consistency
+;- 
+
+function gpi_measure_satellite_spot_peak_fluxes, DataSet, Modules, Backbone
+primitive_version= '$Id$' ; get version from subversion to store in header history
+@__start_primitive
+
+cube = *(dataset.currframe[0])
+band = gpi_simplify_keyword_value(backbone->get_keyword('IFSFILT', count=ct))
+
+;;error handle if extractcube not used before
+if ((size(cube))[0] ne 3) || (strlen(band) eq 0)  then $
+   return, error('FAILURE ('+functionName+'): Datacube or filter not defined. Use "Assemble Datacube" before this one.')   
+
+;;error handle if sat spots haven't been found
+tmp = backbone->get_keyword("SATSMASK", ext_num=1, count=ct)
+if ct eq 0 then $
+   return, error('FAILURE ('+functionName+'): SATSMASK undefined.  Use "Measure satellite spot locations" before this one.')
+
+;;convert mask to binary
+goodcode = hex2bin(tmp,(size(cube,/dim))[2])
+good = long(where(goodcode eq 1))
+cens = fltarr(2,4,(size(cube,/dim))[2])
+for s=0,n_elements(good) - 1 do begin
+   for j = 0,3 do begin 
+      tmp = fltarr(2) + !values.f_nan 
+      reads,backbone->get_keyword('SATS'+strtrim(long(good[s]),2)+'_'+strtrim(j,2),ext_num=1),tmp,format='(F7," ",F7)' 
+      cens[*,j,good[s]] = tmp 
+   endfor 
+endfor
+
+;;get user inputs
+gaussfit = fix(Modules[thisModuleIndex].gauss_fit)
+gaussap = fix(Modules[thisModuleIndex].ap_rad)
+
+;;get the fluxes
+fluxes = get_sat_fluxes(cube,band=band,good=good,cens=cens,warns=warns,$
+                        gaussfit=gaussfit,gaussap=gaussap,locs=locs,/usecens)
+if n_elements(fluxes) eq 1 then $
+   return, error('FAILURE ('+functionName+'): Failed to extract satellite fluxes.')
+
+;;write results to header
+good = long(good)
+for s=0,n_elements(good) - 1 do begin
+   for j = 0,3 do begin
+      backbone->set_keyword,'SATF'+strtrim(good[s],2)+'_'+strtrim(j,2),$
+                            fluxes[j,good[s]],$
+                            'Peak flux of sat. spot '+strtrim(j,2)+' of slice '+strtrim(good[s],2),$
+                            ext_num=1
+   endfor
+endfor
+
+;;convert warnings to hex elements to HEX
+bad = where(warns eq -1,ct)
+if ct gt 0 then warns[bad] = 0
+warncode = ulong64(warns)
+;print,string(warncode,format='('+strtrim(n_elements(warncode),2)+'(I1))')
+warndec = ulong64(0)
+for j=n_elements(warncode)-1,0,-1 do warndec += warncode[j]*ulong64(2)^ulong64(n_elements(warncode)-j-1)
+warnhex = strtrim(string(warndec,format='((Z))'),2)
+backbone->set_keyword,'SATSWARN',warnhex,'HEX->binary mask for slices with varying sat fluxes.',ext_num=1
+
+
+	update_prev_fits_header = fix(Modules[thisModuleIndex].update_prev_fits_header)
+    if keyword_set(update_prev_fits_header) then begin
+		; update the same fits keyword information into a prior saved version of
+		; this datacube. 
+		; this is somewhat inelegant code to repeat all these keywords here, but
+		; it's more efficient in execution time than trying to integrate this header
+		; update into backbone->set_keyword since that would unnecessarily read and
+		; write the file from disk each time, which is no good. -mp
+		prevheader = gpi_get_prev_saved_header(ext=1, status=status)
+		if status eq OK then begin
+			for s=0,n_elements(good) - 1 do begin
+			   for j = 0,3 do begin
+				  sxaddpar, prevheader, 'SATF'+strtrim(good[s],2)+'_'+strtrim(j,2),$
+								fluxes[j,good[s]],$
+								'Peak flux of sat. spot '+strtrim(j,2)+' of slice '+strtrim(good[s],2)
+			   endfor
+			endfor
+			sxaddpar, prevheader, 'SATSWARN',warnhex,'HEX->binary mask for slices with varying sat fluxes.'
+
+			gpi_update_prev_saved_header, prevheader, ext=1
+		endif
+	endif
+
+
+
+
+@__end_primitive
+end