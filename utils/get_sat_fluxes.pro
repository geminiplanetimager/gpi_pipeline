--- conflicted
+++ resolved
@@ -1,13 +1,8 @@
 function get_sat_fluxes,im0,band=band,good=good,cens=cens,warns=warns,$
                         gaussfit=gaussfit,refinefits=refinefits,totflux=totflux,$
                         winap=winap,gaussap=gaussap,locs=locs,indx=indx,$
-<<<<<<< HEAD
                         usecens=usecens,satmag=satmag,highpass=highpass,constrain=constrain, $
-                        highpass_beforeflux=highpass_beforeflux
-=======
-                        usecens=usecens,satmag=satmag,highpass=highpass,constrain=constrain,$
-					    secondorder=secondorder
->>>>>>> 1d4c02a5
+                        highpass_beforeflux=highpass_beforeflux,secondorder=secondorder
 ;+
 ; NAME:
 ;       get_sat_fluxes
